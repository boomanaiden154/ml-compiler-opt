# DO always create a tracking issue when allow-listing warnings
# DO NOT disable warnings-as-error: warnings of today are tomorrow's evolvability blocker.
[pytest]
filterwarnings =
	# Treat warnings as errors
	error

	# ...except this allow list:
	# Issue #35
	ignore:the imp module is deprecated:DeprecationWarning

	# Issue #36
	ignore:`np.bool` is a deprecated alias:DeprecationWarning

	# Issue #37
	ignore:Encoding a StructuredValue with type tf_agents.policies.greedy_policy.DeterministicWithLogProb_ACTTypeSpec:UserWarning

	# Not much to do about this, it's caused by gin
	ignore:Using or importing the ABCs from 'collections':DeprecationWarning

	# Issue #119
	ignore:Encoding a StructuredValue with type tfp.distributions.Deterministic_ACTTypeSpec:UserWarning

	# This warning stems from tensorflow and tf-agents and will presumably
	# be fixed by them before v3.12
	ignore:The distutils package is deprecated and slated for removal in Python 3.12. Use setuptools or check PEP 632 for potential alternatives:DeprecationWarning

	# Also an issue internal to tensorflow
	ignore:Call to deprecated create function .*Descriptor.*:DeprecationWarning

	# Also internal to tensorflow
	ignore:non-integer arguments to randrange.*:DeprecationWarning
<<<<<<< HEAD
	
	# Issue #110
	ignore:Importing display from IPython.core.display is deprecated since IPython 7.14, please import from IPython display:DeprecationWarning
=======

	# Issue #132
	ignore:Encoding a StructuredValue with type tfp.distributions.Categorical_ACTTypeSpec:UserWarning
>>>>>>> fc26cfcd
<|MERGE_RESOLUTION|>--- conflicted
+++ resolved
@@ -30,12 +30,9 @@
 
 	# Also internal to tensorflow
 	ignore:non-integer arguments to randrange.*:DeprecationWarning
-<<<<<<< HEAD
 	
 	# Issue #110
 	ignore:Importing display from IPython.core.display is deprecated since IPython 7.14, please import from IPython display:DeprecationWarning
-=======
 
 	# Issue #132
-	ignore:Encoding a StructuredValue with type tfp.distributions.Categorical_ACTTypeSpec:UserWarning
->>>>>>> fc26cfcd
+	ignore:Encoding a StructuredValue with type tfp.distributions.Categorical_ACTTypeSpec:UserWarning